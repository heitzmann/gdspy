--- conflicted
+++ resolved
@@ -69,13 +69,12 @@
 
 ## History of changes
 
+### Upcomming
+* Added support for element properties.
+
 ### Version 1.5.2 (Feb 01, 2020)
 * Added support for importing GDSII files containing BOX elements.
-<<<<<<< HEAD
 * Bug fix in `GdsLibrary.extract` (thanks collineps for finding the problem).
-=======
-* Added support for element properties.
->>>>>>> 2fb84bee
 
 ### Version 1.5 (Dec 20, 2019)
 * New `Cell.write_svg` function to export an SVG image of the cell.
