--- conflicted
+++ resolved
@@ -33,12 +33,6 @@
 
 import numpy
 from gdspy.path import _func_bezier, _hobby
-
-<<<<<<< HEAD
-_zero = numpy.array((0.0, 0.0))
-=======
-from gdspy import _func_bezier, _hobby
->>>>>>> 900ec9ef
 
 
 class Curve(object):
